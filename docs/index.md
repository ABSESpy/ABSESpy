---
title: index
authors: SongshGeo
long_name: Agent-Based Social-ecological systems Modelling Framework in Python
name: ABSESpy Documentation
state: review
banner_icon: 💻
banner_y: 0.52
SES: social-ecological systems
github: https://github.com/SongshGeo
email: songshgeo@gmail.com
website: https://cv.songshgeo.com
glightbox: false
---
![ABSES_banner](https://songshgeo-picgo-1302043007.cos.ap-beijing.myqcloud.com/uPic/CleanShot%202023-10-19%20at%2019.08.12@2x.png)

<!-- Language: [English Readme](#) | [简体中文](README_ch) -->

<<<<<<< HEAD
**Date**: October 19, 2023, **Version**: 0.2.0

**Useful links**: [Install](home/install.md) | [Source Repository](https://github.com/ABSESpy/ABSESpy) | [Issues & Ideas](https://github.com/ABSESpy/ABSESpy/issues) | [Q&A Support](https://github.com/ABSESpy/ABSESpy/discussions) | [Mailing List](https://groups.google.com/g/absespy)

`ABSESpy` is an Agent-Based modeling (ABM) framework that makes modeling artificial **[Social-ecological systems](https://songshgeo.github.io/ABSESpy/docs/about/)** (SES) easier.
=======
**Date**: October 19, 2023, **Version**: 0.2.0.alpha

**Useful links**: [Install](home/install.md) | [Source Repository](https://github.com/ABSESpy/ABSESpy) | [Issues & Ideas](https://github.com/ABSESpy/ABSESpy/issues) | [Q&A Support](https://github.com/ABSESpy/ABSESpy/discussions) | [Mailing List](https://groups.google.com/g/absespy)

`ABSESpy` is an Agent-Based modeling (ABM) framework that makes modeling artificial **[Social-ecological systems](https://absespy.github.io/ABSESpy/docs/about/)** (SES) easier.
>>>>>>> 762f2078

<div style="display: flex; justify-content: center;">
<table>
    <tr>
        <td style="text-align: center;">
<<<<<<< HEAD
            <a href="examples/gallery.md">
=======
            <a href="https://absespy.github.io/ABSESpy/examples/gallery/">
>>>>>>> 762f2078
                <img src="https://songshgeo-picgo-1302043007.cos.ap-beijing.myqcloud.com/uPic/D6J1Gj.png" alt="Step 1" width="300"/>
            </a>
            <p>Pure beginner of ABM or SES</p>
        </td>
        <td style="text-align: center;">
<<<<<<< HEAD
            <a href="https://cv.songshgeo.com/">
=======
            <a href="https://absespy.github.io/ABSESpy/wiki/about/">
>>>>>>> 762f2078
                <img src="https://songshgeo-picgo-1302043007.cos.ap-beijing.myqcloud.com/uPic/9324755_wiki_wikipedia_book_directory_ebook_icon.png" alt="Step 2" width="300"/>
            </a>
            <p>Know basic ideas but don't know how to start</p>
        </td>
    </tr>
    <tr>
        <td style="text-align: center;">
<<<<<<< HEAD
            <a href="https://cv.songshgeo.com/">
=======
            <a href="https://absespy.github.io/ABSESpy/api/model/">
>>>>>>> 762f2078
                <img src="https://songshgeo-picgo-1302043007.cos.ap-beijing.myqcloud.com/uPic/1238311_div_div%20coding_html_html%20coding_source%20code_icon.png" alt="Step 3" width="300"/>
            </a>
            <p>Source code and API documentation</p>
        </td>
        <td style="text-align: center;">
<<<<<<< HEAD
            <a href="https://cv.songshgeo.com/">
=======
            <a href="https://absespy.github.io/ABSESpy/tutorial/beginner/use_example/">
>>>>>>> 762f2078
                <img src="https://songshgeo-picgo-1302043007.cos.ap-beijing.myqcloud.com/uPic/942329_computer_internet_laptop_learn_teach_icon.png" alt="Step 4" width="300"/>
            </a>
            <p>Check out the tutorials</p>
        </td>
    </tr>
</table>
</div><|MERGE_RESOLUTION|>--- conflicted
+++ resolved
@@ -16,39 +16,23 @@
 
 <!-- Language: [English Readme](#) | [简体中文](README_ch) -->
 
-<<<<<<< HEAD
-**Date**: October 19, 2023, **Version**: 0.2.0
-
-**Useful links**: [Install](home/install.md) | [Source Repository](https://github.com/ABSESpy/ABSESpy) | [Issues & Ideas](https://github.com/ABSESpy/ABSESpy/issues) | [Q&A Support](https://github.com/ABSESpy/ABSESpy/discussions) | [Mailing List](https://groups.google.com/g/absespy)
-
-`ABSESpy` is an Agent-Based modeling (ABM) framework that makes modeling artificial **[Social-ecological systems](https://songshgeo.github.io/ABSESpy/docs/about/)** (SES) easier.
-=======
 **Date**: October 19, 2023, **Version**: 0.2.0.alpha
 
 **Useful links**: [Install](home/install.md) | [Source Repository](https://github.com/ABSESpy/ABSESpy) | [Issues & Ideas](https://github.com/ABSESpy/ABSESpy/issues) | [Q&A Support](https://github.com/ABSESpy/ABSESpy/discussions) | [Mailing List](https://groups.google.com/g/absespy)
 
 `ABSESpy` is an Agent-Based modeling (ABM) framework that makes modeling artificial **[Social-ecological systems](https://absespy.github.io/ABSESpy/docs/about/)** (SES) easier.
->>>>>>> 762f2078
 
 <div style="display: flex; justify-content: center;">
 <table>
     <tr>
         <td style="text-align: center;">
-<<<<<<< HEAD
-            <a href="examples/gallery.md">
-=======
             <a href="https://absespy.github.io/ABSESpy/examples/gallery/">
->>>>>>> 762f2078
                 <img src="https://songshgeo-picgo-1302043007.cos.ap-beijing.myqcloud.com/uPic/D6J1Gj.png" alt="Step 1" width="300"/>
             </a>
             <p>Pure beginner of ABM or SES</p>
         </td>
         <td style="text-align: center;">
-<<<<<<< HEAD
-            <a href="https://cv.songshgeo.com/">
-=======
             <a href="https://absespy.github.io/ABSESpy/wiki/about/">
->>>>>>> 762f2078
                 <img src="https://songshgeo-picgo-1302043007.cos.ap-beijing.myqcloud.com/uPic/9324755_wiki_wikipedia_book_directory_ebook_icon.png" alt="Step 2" width="300"/>
             </a>
             <p>Know basic ideas but don't know how to start</p>
@@ -56,21 +40,13 @@
     </tr>
     <tr>
         <td style="text-align: center;">
-<<<<<<< HEAD
-            <a href="https://cv.songshgeo.com/">
-=======
             <a href="https://absespy.github.io/ABSESpy/api/model/">
->>>>>>> 762f2078
                 <img src="https://songshgeo-picgo-1302043007.cos.ap-beijing.myqcloud.com/uPic/1238311_div_div%20coding_html_html%20coding_source%20code_icon.png" alt="Step 3" width="300"/>
             </a>
             <p>Source code and API documentation</p>
         </td>
         <td style="text-align: center;">
-<<<<<<< HEAD
-            <a href="https://cv.songshgeo.com/">
-=======
             <a href="https://absespy.github.io/ABSESpy/tutorial/beginner/use_example/">
->>>>>>> 762f2078
                 <img src="https://songshgeo-picgo-1302043007.cos.ap-beijing.myqcloud.com/uPic/942329_computer_internet_laptop_learn_teach_icon.png" alt="Step 4" width="300"/>
             </a>
             <p>Check out the tutorials</p>
