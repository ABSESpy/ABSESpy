#!/usr/bin/env python 3.11.0
# -*-coding:utf-8 -*-
# @Author  : Shuang (Twist) Song
# @Contact   : SongshGeo@gmail.com
# GitHub   : https://github.com/SongshGeo
# Website: https://cv.songshgeo.com/

"""
This script is used to manipulate actors' movements.
"""

from __future__ import annotations

from typing import TYPE_CHECKING, Any, Literal, Optional, Tuple, cast

try:
    from typing import TypeAlias
except ImportError:
    from typing_extensions import TypeAlias

<<<<<<< HEAD
import mesa_geo as mg
import numpy as np
=======
>>>>>>> 4320ddc2
from mesa.space import Coordinate
from mesa_geo.raster_layers import RasterBase

from abses.errors import ABSESpyError
<<<<<<< HEAD
from abses.sequences import ActorsList
=======
from abses.links import _LinkNodeCell
>>>>>>> 4320ddc2

if TYPE_CHECKING:
    from abses.actor import Actor
    from abses.cells import PatchCell
    from abses.nature import PatchModule

MovingDirection: TypeAlias = Literal[
    "left",
    "right",
    "up",
    "down",
    "up left",
    "up right",
    "down left",
    "down right",
]


def _get_layer_and_position(
    pos: Coordinate | PatchCell, layer: Optional[PatchModule] = None
) -> Tuple[Optional[PatchModule], Coordinate]:
    if isinstance(cast("PatchCell", pos), _LinkNodeCell):
        if layer is not None and layer is not pos.layer:
            raise ABSESpyError(
                "The input layer is not consistent with the cell's layer."
            )
        return pos.layer, pos.indices
    if isinstance(pos, tuple) and len(pos) == 2:
        return layer, pos
    raise TypeError(f"Invalid position type {pos}.")


def _put_agent_on_cell(agent: Actor, cell: PatchCell) -> None:
    """
    This function is used to put an agent on a cell.
    """
    if not isinstance(cell, _LinkNodeCell):
        raise TypeError(
            f"Agent must be put on a `abses.PatchCell`, instead of {type(cell)}"
        )
    # leave the old cell.
    if agent.on_earth:
        agent.move.off()
    # before moving to the new cell, agent may do something
    keep_moving = agent.moving(cell=cell)
    if keep_moving is False:
        return
    # put the agent on the new cell after check.
    cell.agents.add(agent, register=True)
    agent.at = cell
    # self.geometry = Point(cell.layer.transform * cell.indices)


def move_agent_to(
    agent: Actor,
    layer: PatchModule,
    pos: Coordinate | _LinkNodeCell,
) -> None:
    """Move an Actor to another position of this layer.

    Parameters:
        agent:
            The actor to operate.
        position:
            The position to put on.

    Raises:
        ABSESpyError:
            If the agent is not located at this layer before moving.

    Returns:
        If the operation is successful.
    """
    expected_layer, pos = _get_layer_and_position(pos)
    if not isinstance(layer, RasterBase):
        raise TypeError(f"{layer} is not valid 'PatchModule'.")
    if expected_layer and expected_layer is not layer:
        raise ABSESpyError(
            f"{pos} expects operation on the layer {expected_layer}, got input {layer}."
        )
    if layer.out_of_bounds(pos):
        raise ValueError(f"Position {pos} is out of bounds.")
    cell = layer.array_cells[pos[0], pos[1]]
    _put_agent_on_cell(agent, cell)


class _Movements:
    """
    This class is used to manipulate actors' movements.
    """

    def __init__(self, actor: Actor) -> None:
        self.actor = actor
        self.model = actor.model
        self.seed = actor.unique_id
        # self.direction = actor.direction

    @property
    def layer(self) -> Optional[PatchModule]:
        """The current layer of the operating actor."""
        return self.actor.layer

    def _operating_layer(
        self, layer: Optional[PatchModule]
    ) -> Optional[PatchModule]:
        """
        This method is used to check if the input layer is consistent with the actor's layer.
        """
        if self.layer is None and layer is None:
            raise ABSESpyError("No operating layer is specified.")
        if self.layer is layer or self.layer is None:
            return layer
        if layer is None:
            return self.layer
        raise ABSESpyError(
            "The input layer is not consistent with the actor's layer."
        )

    def to(
        self,
        pos: PatchCell | Coordinate | Literal["random"],
        layer: Optional[PatchModule] = None,
    ) -> None:
        """
        Move the actor to a specific location.

        Parameters:
            pos:
                The position to move to.
                If position is a Coordinate -a tuple of (row, col),
                it will be moved to the same layer.
                If pos
            layer:
                The layer where the actor is located.

        Raises:
            ABSESpyError:
                If the input layer is not consistent with the actor's layer.
                If the position is out of bounds.
                Or, if the pos is coordinate without layer.
        """
        if isinstance(pos, str) and pos == "random":
            # 随机分配一个该图层的位置
            operating_layer = self._operating_layer(layer=layer)
            assert operating_layer is not None
            pos = operating_layer.select().random.choice()
        else:
            # 检查这个位置的类型，返回图层和位置
            layer, pos = _get_layer_and_position(pos, layer=layer)
            operating_layer = self._operating_layer(layer=layer)
            assert operating_layer is not None
        move_agent_to(self.actor, layer=operating_layer, pos=pos)

    def off(self) -> None:
        """Remove the actor from the world."""
        if self.actor.at is None:
            raise ABSESpyError("The actor is not located on a cell.")
        if self.actor.on_earth:
            container = self.actor.at.agents
            if container is None:
                raise ABSESpyError("The actor is not located on a cell.")
            container.remove(self.actor)
        del self.actor.at

    def by(self, direction: MovingDirection, distance: int = 1) -> None:
        """Move the actor by a specific distance.

        Parameters:
            direction:
                The direction to move.
                It should be a direction string such as:
                "left", "right", "up", "down", "up left", "up right", "down left", "down right".
            distance:
                The distance to move toward the direction.

        Raises:
            ABSESpyError:
                If the actor is not located on a cell, thus cannot move.
            ValueError:
                If the direction is invalid.
        """
        if (self.actor.at is None) or (self.layer is None):
            raise ABSESpyError(
                "The actor is not located on a cell, thus cannot move."
            )
        old_row, old_col = self.actor.at.indices
        if direction == "left":
            new_indices = (old_row, old_col - distance)
        elif direction == "right":
            new_indices = (old_row, old_col + distance)
        elif direction == "up":
            new_indices = (old_row - distance, old_col)
        elif direction == "down":
            new_indices = (old_row + distance, old_col)
        elif direction in {"up left", "left up"}:
            new_indices = (old_row - distance, old_col - distance)
        elif direction in {"up right", "right up"}:
            new_indices = (old_row - distance, old_col + distance)
        elif direction in {"down left", "left down"}:
            new_indices = (old_row + distance, old_col - distance)
        elif direction in {"down right", "right down"}:
            new_indices = (old_row + distance, old_col + distance)
        else:
            raise ValueError(f"Invalid direction {direction}.")
        cell = self.layer.array_cells[new_indices[0]][new_indices[1]]
        self.actor.move.to(cell)

    def random(self, prob: Optional[str] = None, **kwargs: Any) -> None:
        """Move the actor to a random location nearby.

        Parameters:
            prob:
                The probability to select a cell.
            kwargs:
                Passing keyword args to `PatchCell.neighboring`,
                used to select neighboring cells.
        """
        if self.actor.at is None:
            raise ABSESpyError("The actor is not located on a cell.")
        cells = self.actor.at.neighboring(**kwargs)
        self.actor.move.to(cells.random.choice(prob=prob))<|MERGE_RESOLUTION|>--- conflicted
+++ resolved
@@ -18,20 +18,11 @@
 except ImportError:
     from typing_extensions import TypeAlias
 
-<<<<<<< HEAD
-import mesa_geo as mg
-import numpy as np
-=======
->>>>>>> 4320ddc2
 from mesa.space import Coordinate
 from mesa_geo.raster_layers import RasterBase
 
 from abses.errors import ABSESpyError
-<<<<<<< HEAD
-from abses.sequences import ActorsList
-=======
 from abses.links import _LinkNodeCell
->>>>>>> 4320ddc2
 
 if TYPE_CHECKING:
     from abses.actor import Actor
